--- conflicted
+++ resolved
@@ -9,16 +9,11 @@
 * 大分辨率图像的 restore_img 优化，ROI 策略，提前计算出仿射变换影响区域，只将需要的部分放入GPU进行计算
 
 * latentsync 1.5, new model
-<<<<<<< HEAD
 
 * v1 L4 25fps bs8, v1.5 A100 25fps bs16
 
 * TODO: 优化没有识别到人脸情况下的输出，直接输出原始图片
-
-=======
-* 优化没有识别到人脸情况下的输出，直接输出原始图片
 * pose 变化就不处理，
->>>>>>> 391f9c55
 
 # speed test
 * ori var and unet
