from typing import List
from latentsync.configs.config import GLOBAL_CONFIG
from latentsync.inference.audio_infer import AudioProcessor
from latentsync.inference.context import LipsyncContext, LipsyncContext_v15
from latentsync.inference.lipsync_model import LipsyncModel
from tqdm import tqdm
from latentsync.inference.utils import load_audio_clips
from latentsync.pipelines.metadata import LipsyncMetadata
from latentsync.utils.face_processor import FaceProcessor
from latentsync.utils.timer import Timer
from latentsync.utils.video import save_frames_to_video, VideoReader
import argparse


def run_inference(video_path: str, audio_path: str, output_path: str, use_onnx: bool = False, use_trt: bool = False):
    # Initialize model and context
<<<<<<< HEAD
    context = LipsyncContext_v15(use_compile=False, use_onnx=use_onnx, use_trt=use_trt)
    # context.num_frames = 25

=======
    context = LipsyncContext(use_compile=False, use_onnx=use_onnx, use_trt=use_trt)
    context.num_frames = 8
    
>>>>>>> 93b25516
    lipsync_model = LipsyncModel(context)

    batch_size = context.num_frames

    # Load video
    video_reader = VideoReader(video_path)
    fps = video_reader.fps
    total_frames = video_reader.total_frames

    # Load audio
    audio_clips = load_audio_clips(audio_path, context.samples_per_frame)

    # Limit total frames to available audio
    total_frames = min(total_frames, len(audio_clips))

    # Process video frames
    processed_frames = []
    frame_idx = 0

    # Keep track of last processed audio for context
    last_audio_samples = None

    face_processor = FaceProcessor(resolution=context.resolution, device=context.device)
    audio_processor = AudioProcessor(context)

    pbar = tqdm(total=total_frames, desc="Processing frames")

    while frame_idx < total_frames:
        batch_metadata = []
        frames_batch = video_reader.read_batch(batch_size)
        batch_metadata = face_processor.prepare_face_batch(frames_batch)
        if not batch_metadata:
            break
        current_audio_samples = audio_clips[frame_idx : frame_idx + len(frames_batch)].flatten()
        batch_audio_features = audio_processor.process_audio_with_pre(last_audio_samples, current_audio_samples)
        last_audio_samples = current_audio_samples
        output_metadata: List[LipsyncMetadata] = lipsync_model.process_batch(
            metadata_list=batch_metadata,
            audio_features=batch_audio_features,
        )
        # for data in output_metadata:
        #     processed_frames.append(data.restore_face())
        output_frames = lipsync_model.restore_batch(output_metadata)
        processed_frames.extend(output_frames)
        frame_idx += len(frames_batch)
        pbar.update(len(frames_batch))

    pbar.close()
    video_reader.release()

    # Save output video
    if processed_frames:
        save_frames_to_video(processed_frames, output_path, audio_path, fps)


if __name__ == "__main__":
    parser = argparse.ArgumentParser(description="LatentSync 视频唇形同步")
    parser.add_argument("--onnx", action="store_true", help="使用ONNX模型加速")
    parser.add_argument("--trt", action="store_true", help="使用TensorRT模型加速")
    args = parser.parse_args()
    model_type = "ONNX" if args.onnx else "TensorRT" if args.trt else "PyTorch"
    print(f"使用{model_type}模型进行推理...")

    Timer.enable()
    demo = GLOBAL_CONFIG.inference.obama
    run_inference(demo.video_path, demo.audio_path, demo.video_out_path, use_onnx=args.onnx, use_trt=args.trt)
    Timer.summary()
    print(f"输出视频保存到: {demo.video_out_path}")<|MERGE_RESOLUTION|>--- conflicted
+++ resolved
@@ -14,15 +14,9 @@
 
 def run_inference(video_path: str, audio_path: str, output_path: str, use_onnx: bool = False, use_trt: bool = False):
     # Initialize model and context
-<<<<<<< HEAD
-    context = LipsyncContext_v15(use_compile=False, use_onnx=use_onnx, use_trt=use_trt)
-    # context.num_frames = 25
-
-=======
     context = LipsyncContext(use_compile=False, use_onnx=use_onnx, use_trt=use_trt)
     context.num_frames = 8
     
->>>>>>> 93b25516
     lipsync_model = LipsyncModel(context)
 
     batch_size = context.num_frames
