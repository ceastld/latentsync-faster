import argparse
import asyncio
from functools import cached_property
from typing import Set

import numpy as np
from tqdm import tqdm
from latentsync.configs.config import GLOBAL_CONFIG
from latentsync.inference.lipsync_infer import LipsyncInference, LipsyncRestore
from latentsync.inference.audio_infer import AudioInference
from latentsync.inference.context import LipsyncContext, LipsyncContext_v15
from latentsync.inference.face_infer import FaceInference
from latentsync.inference.multi_infer import MultiThreadInference
from latentsync.inference.utils import load_audio_clips
from latentsync.pipelines.metadata import LipsyncMetadata
from latentsync.utils.affine_transform import AlignRestore
from latentsync.utils.timer import Timer
from latentsync.utils.video import cycle_video_stream, VideoReader, save_frames_to_video


class LatentSyncInference:
    def __init__(self, context: LipsyncContext, worker_timeout=60):
        self.context = context
        self.loop = asyncio.get_event_loop()
        self.tasks: Set[asyncio.Task] = set()
        self.metadata_queue: asyncio.Queue[LipsyncMetadata] = asyncio.Queue()
        self.audio_feature_queue: asyncio.Queue[np.ndarray] = asyncio.Queue()

        self.lipsync_model = LipsyncInference(context=context, worker_timeout=worker_timeout)
        self.lipsync_model.start_workers()
        self.lipsync_model.wait_worker_loaded()
        self.face_model = FaceInference(context=context, worker_timeout=worker_timeout)
        self.face_model.start_workers()
        self.audio_model = AudioInference(context=context, worker_timeout=worker_timeout)
        self.audio_model.start_workers()
        self.lipsync_restore = LipsyncRestore(context=context, worker_timeout=worker_timeout)
        self.lipsync_restore.start_workers()
        self.stopped = False

    @property
    def workers(self):
        for k, v in self.__dict__.items():
            if isinstance(v, MultiThreadInference):
                yield v

    def wait_loaded(self):
        for worker in self.workers:
            worker.wait_worker_loaded()

    def push_frame(self, frame: np.ndarray):
        self.face_model.push_frame(frame)

    def push_audio(self, audio: np.ndarray):
        self.audio_model.push_audio(audio)

    def stop_workers(self):
        if self.stopped:
            return
        for task in self.tasks:
            task.cancel()
        for worker in self.workers:
            worker.stop_workers()
        self.stopped = True

    def create_task(self, coro):
        task = self.loop.create_task(coro)
        self.tasks.add(task)

    def is_alive(self):
        return (
            any(worker.is_alive() for worker in self.workers)
            or not self.metadata_queue.empty()
            or not self.audio_feature_queue.empty()
        )

    def start_processing(self):
        self.create_task(self.process_face())
        self.create_task(self.process_audio())
        self.create_task(self.push_data_to_lipsync())
        self.create_task(self.push_data_to_lipsync_restore())

    async def process_face(self):
        pbar = None
        async for data in self.face_model.result_stream():
            await self.metadata_queue.put(data)
            if pbar is None:
                pbar = tqdm(desc="Processing face")
            pbar.update(1)
        self.metadata_queue.put_nowait(None)
        pbar.close()

    async def process_audio(self):
        pbar = None
        async for data in self.audio_model.result_stream():
            await self.audio_feature_queue.put(data)
            if pbar is None:
                pbar = tqdm(desc="Processing audio")
            pbar.update(1)
        self.audio_feature_queue.put_nowait(None)
        pbar.close()

    async def push_data_to_lipsync(self):
        while self.is_alive():
            metadata = await self.metadata_queue.get()
            audio_feature = await self.audio_feature_queue.get()
            if metadata is None or audio_feature is None:
                self.lipsync_model.add_end_task()
                break
            metadata.audio_feature = audio_feature
            self.lipsync_model.push_data(metadata)

    async def push_data_to_lipsync_restore(self):
        pbar = None
        async for metadata in self.lipsync_model.result_stream():
            self.lipsync_restore.push_data(metadata)
            if pbar is None:
                pbar = tqdm(desc="Pushing data to lipsync restore")
            pbar.update(1)
        self.lipsync_restore.add_end_task()
        pbar.close()

    async def wait_for_results(self):
        async for data in self.lipsync_restore.result_stream():
            yield data

    def add_end_task(self):
        for worker in (self.audio_model, self.face_model):
            worker.add_end_task()


async def auto_push_data(video_path, audio_path, model: LatentSyncInference, max_frames: int):
    audio_clips = load_audio_clips(audio_path, model.context.samples_per_frame)
    for i, frame in enumerate(cycle_video_stream(video_path, max_frames)):
        model.push_frame(frame)
        model.push_audio(audio_clips[i % len(audio_clips)])
        await asyncio.sleep(1 / 30)
    model.add_end_task()


<<<<<<< HEAD
async def wait_for_results(model: LatentSyncInference, total: int = None, save: bool = False):
    pbar = tqdm(desc="results", total=total)
    output_frames = []
    async for data in model.wait_for_results():
        if save:
            output_frames.append(data)
=======
async def wait_for_results(model: LatentSyncInference, total: int = None):
    pbar = None
    output_frames = []
    async for data in model.wait_for_results():
        output_frames.append(data)
        if pbar is None:
            pbar = tqdm(desc="results", total=total)
>>>>>>> 206487d5
        pbar.update(1)
    pbar.close()
    return output_frames


async def main(save: bool = False):
    MAX_FRAMES = 1000
    context = LipsyncContext_v15()
    context.num_frames = 24
    # context.audio_batch_size = 24

    model = LatentSyncInference(context)
    model.wait_loaded()
    model.start_processing()
    infer_package = GLOBAL_CONFIG.inference.obama
    audio_path = infer_package.audio_path
    asyncio.create_task(auto_push_data(infer_package.video_path, audio_path, model, MAX_FRAMES))
    results = await wait_for_results(model, MAX_FRAMES, save)
    if save:
        save_frames_to_video(results, infer_package.video_out_path, audio_path=audio_path)
        print(f"Saved to {infer_package.video_out_path}")
    model.stop_workers()


if __name__ == "__main__":
    parser = argparse.ArgumentParser()
    parser.add_argument("--save", action="store_true", help="保存结果")
    args = parser.parse_args()
    
    # Timer.enable()
    asyncio.run(main(args.save))
    Timer.summary()
<|MERGE_RESOLUTION|>--- conflicted
+++ resolved
@@ -137,22 +137,14 @@
     model.add_end_task()
 
 
-<<<<<<< HEAD
 async def wait_for_results(model: LatentSyncInference, total: int = None, save: bool = False):
-    pbar = tqdm(desc="results", total=total)
+    pbar = None
     output_frames = []
     async for data in model.wait_for_results():
         if save:
             output_frames.append(data)
-=======
-async def wait_for_results(model: LatentSyncInference, total: int = None):
-    pbar = None
-    output_frames = []
-    async for data in model.wait_for_results():
-        output_frames.append(data)
         if pbar is None:
             pbar = tqdm(desc="results", total=total)
->>>>>>> 206487d5
         pbar.update(1)
     pbar.close()
     return output_frames
