--- conflicted
+++ resolved
@@ -143,14 +143,8 @@
 async def main():
     MAX_FRAMES = 1000
     context = LipsyncContext()
-<<<<<<< HEAD
-    # context.num_frames = 40
-    # context.audio_batch_size = 40
-
-=======
     # context.num_frames = 8
     context.num_inference_steps = 2
->>>>>>> 93b25516
     model = LatentSyncInference(context)
     model.wait_loaded()
     model.start_processing()
