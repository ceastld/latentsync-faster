--- conflicted
+++ resolved
@@ -65,10 +65,7 @@
 
         return face, box, affine_matrix
     
-<<<<<<< HEAD
     @Timer()
-=======
->>>>>>> c723f1b2
     @torch.no_grad()
     def prepare_face(self, frame: np.ndarray):
         face, box, affine_matrix = self.affine_transform(frame)
